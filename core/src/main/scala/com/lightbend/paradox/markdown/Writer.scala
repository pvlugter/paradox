/*
 * Copyright © 2015 - 2016 Lightbend, Inc. <http://www.lightbend.com>
 * 
 * Licensed under the Apache License, Version 2.0 (the "License");
 * you may not use this file except in compliance with the License.
 * You may obtain a copy of the License at
 * 
 * http://www.apache.org/licenses/LICENSE-2.0
 * 
 * Unless required by applicable law or agreed to in writing, software
 * distributed under the License is distributed on an "AS IS" BASIS,
 * WITHOUT WARRANTIES OR CONDITIONS OF ANY KIND, either express or implied.
 * See the License for the specific language governing permissions and
 * limitations under the License.
 */

package com.lightbend.paradox.markdown

import com.lightbend.paradox.tree.Tree
import com.lightbend.paradox.tree.Tree.Location
import org.pegdown.ast.{ Node, RootNode }
import org.pegdown.plugins.ToHtmlSerializerPlugin
import org.pegdown.{ LinkRenderer, ToHtmlSerializer, VerbatimSerializer }
import scala.collection.JavaConverters._

/**
 * A configured markdown to HTML serializer.
 */
class Writer(serializer: Writer.Context => ToHtmlSerializer) {

  def this(linkRenderer: LinkRenderer = Writer.defaultLinks,
           verbatimSerializers: Map[String, VerbatimSerializer] = Writer.defaultVerbatims,
           serializerPlugins: Writer.Context => Seq[ToHtmlSerializerPlugin] = (context: Writer.Context) => Writer.defaultPlugins(context)) =
    this((context: Writer.Context) => new ToHtmlSerializer(
      linkRenderer,
      verbatimSerializers.asJava,
      serializerPlugins(context).asJava))

  /**
   * Write markdown to HTML, in the context of a page.
   */
  def write(markdown: RootNode, context: Writer.Context): String = {
    serializer(context).toHtml(markdown)
  }

  /**
   * Write a markdown fragment to HTML, in the context of a page.
   */
  def writeFragment(node: Node, context: Writer.Context): String = {
    val rootNode = new RootNode
    rootNode.getChildren.add(node)
    write(rootNode, context)
  }

}

object Writer {

  val DefaultSourceSuffix = ".md"
  val DefaultTargetSuffix = ".html"

  /**
   * Write context which is passed through to directives.
   */
  case class Context(
    location: Location[Page],
    paths: Set[String],
    pageMappings: String => String = Path.replaceExtension(DefaultSourceSuffix, DefaultTargetSuffix),
    sourceSuffix: String = DefaultSourceSuffix,
    targetSuffix: String = DefaultTargetSuffix,
    properties: Map[String, String] = Map.empty)

  def defaultLinks: LinkRenderer = {
    new LinkRenderer
  }

  def defaultVerbatims: Map[String, VerbatimSerializer] = {
    Map(VerbatimSerializer.DEFAULT -> PrettifyVerbatimSerializer)
  }

  def defaultPlugins(context: Context): Seq[ToHtmlSerializerPlugin] = Seq(
    new ActiveLinkSerializer,
    new AnchorLinkSerializer,
    new DirectiveSerializer(defaultDirectives(context))
  )

<<<<<<< HEAD
  def defaultDirectives(context: Context): Seq[Directive] = {
    Seq(
      RefDirective(context.location.tree.label.path, context.paths, context.pageMappings),
      SnipDirective(context.location.tree.label),
      FiddleDirective(context.location.tree.label),
      TocDirective(context.location),
      VarDirective(context.properties),
      VarsDirective(context.properties)
    )
  }
=======
  def defaultDirectives(context: Context): Seq[Directive] = Seq(
    RefDirective(context.location.tree.label.path, context.paths, Path.replaceExtension(context.sourceSuffix, context.targetSuffix)),
    ExtRefDirective(context.location.tree.label.path, context.properties),
    ScaladocDirective(context.location.tree.label.path, context.properties),
    GitHubDirective(context.location.tree.label.path, context.properties),
    SnipDirective(context.location.tree.label),
    FiddleDirective(context.location.tree.label),
    TocDirective(context.location),
    VarDirective(context.properties),
    VarsDirective(context.properties)
  )
>>>>>>> 336952cd

}<|MERGE_RESOLUTION|>--- conflicted
+++ resolved
@@ -84,20 +84,8 @@
     new DirectiveSerializer(defaultDirectives(context))
   )
 
-<<<<<<< HEAD
-  def defaultDirectives(context: Context): Seq[Directive] = {
-    Seq(
-      RefDirective(context.location.tree.label.path, context.paths, context.pageMappings),
-      SnipDirective(context.location.tree.label),
-      FiddleDirective(context.location.tree.label),
-      TocDirective(context.location),
-      VarDirective(context.properties),
-      VarsDirective(context.properties)
-    )
-  }
-=======
   def defaultDirectives(context: Context): Seq[Directive] = Seq(
-    RefDirective(context.location.tree.label.path, context.paths, Path.replaceExtension(context.sourceSuffix, context.targetSuffix)),
+    RefDirective(context.location.tree.label.path, context.paths, context.pageMappings),
     ExtRefDirective(context.location.tree.label.path, context.properties),
     ScaladocDirective(context.location.tree.label.path, context.properties),
     GitHubDirective(context.location.tree.label.path, context.properties),
@@ -107,6 +95,4 @@
     VarDirective(context.properties),
     VarsDirective(context.properties)
   )
->>>>>>> 336952cd
-
 }